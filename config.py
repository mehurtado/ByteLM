--- conflicted
+++ resolved
@@ -1,4 +1,3 @@
-<<<<<<< HEAD
 # config.py
 
 # --- Configuration for GrugV3 ---
@@ -16,6 +15,7 @@
     "num_workers": 0,
     "generate_dummy_data_if_empty": True,
     "force_reprocess_data": True,
+    "data_stride": 256,
 
     # Embedding Layer
     "embedding_dim": 512,
@@ -94,103 +94,4 @@
     # CuDNN Benchmarking
     "cudnn_benchmark": True,
     "use_torch_compile": False # Flag to enable torch.compile
-}
-=======
-# config.py
-
-# --- Configuration for GrugV3 ---
-CONFIG_V3 = {
-    # Data and General Settings
-    "data_dir": "./dataset/USE",
-    "processed_data_dir": "./dataset/USE_processed",
-    "checkpoint_dir": "./checkpoints_grug_v3",
-    "model_name": "grug_v3_cnn_attention",
-    "resume_from_checkpoint": "./checkpoints_grug_v3/grug_v3_cnn_attention_best.pth",
-    "sequence_length": 256,
-    "batch_size": 8,
-    "vocab_size": 256,
-    "val_split_ratio": 0.1,
-    "num_workers": 8,
-    "generate_dummy_data_if_empty": True,
-    "force_reprocess_data": True,
-    "data_stride": 256,
-
-    # Embedding Layer
-    "embedding_dim": 512,
-
-    # CNN Frontend (Optional)
-    "use_cnn_frontend": True,
-    "cnn_out_channels_list": [1024, 1024],
-    "cnn_kernel_sizes": [9, 3],
-    "cnn_stride": 1,
-    "cnn_padding_mode": "zeros",
-    "cnn_activation": "GELU",
-    "cnn_dropout": 0.2,
-    "cnn_use_layernorm": True,
-
-    # Learnable Positional Encoding
-    "max_positional_encoding_len": 4096,
-    "pe_dropout": 0.3,
-
-    # Transformer Encoder Block Parameters
-    "attention_d_model": 1024,
-    "attention_num_heads": 16,
-    "attention_dropout": 0.1, # Dropout within MultiHeadAttention
-    "num_attention_layers": 4,
-    "ffn_dim_multiply": 4,
-    "transformer_dropout": 0.1, # Dropout for FFN and after MHA in TransformerEncoderLayer
-
-    # Output Layer
-    "output_dropout": 0.2,
-
-    # Training Parameters
-    "num_epochs": 50,
-    "learning_rate": 1e-6,
-    "optimizer_type": "AdamW",
-    "adam_beta1": 0.9,
-    "adam_beta2": 0.98,
-    "adam_eps": 1e-9,
-    "weight_decay": 0.01,
-    "scheduler_type": "ReduceLROnPlateau",
-    "lr_scheduler_T_max": 50 * 1000, # Placeholder, might be recalculated in main
-    "lr_scheduler_eta_min": 1e-6,
-    "lr_scheduler_patience": 5, # For ReduceLROnPlateau
-    "lr_scheduler_factor": 0.1,  # For ReduceLROnPlateau
-    "clip_grad_norm_value": 1.0,
-    "print_every": 1000,
-    "test_every_batches": 5000,
-    "validate_and_checkpoint_best_every_batches": 20000, # Run validation every N batches. 0 or -1 to disable, runs at epoch end only.
-    "reset_best_val_loss_on_resume": False,
-
-    # Learning Rate Warmup
-    "use_lr_warmup": True,
-    "lr_warmup_steps": 20000,
-    "lr_warmup_init_factor": 0.01,
-
-    # Automatic Mixed Precision (AMP)
-    "use_amp": True,
-
-    # Generation / Prediction Settings
-    "generation_temperature": 1.0,
-    "generation_top_k": 50,
-    "interim_test_temperature": 0.2,
-    "interim_test_top_k": 20,
-
-    # Profiling Settings
-    "enable_profiler": False,
-    "profiler_log_dir": "./profiler_logs_grug_v3",
-    "profile_epoch_target": 0,
-    "profiler_schedule_wait": 5,
-    "profiler_schedule_warmup": 5,
-    "profiler_schedule_active": 10,
-    "profiler_schedule_repeat": 1,
-
-    # Main script flow control
-    "DO_TRAINING": True,
-    "DO_PREDICTION": True,
-
-    # CuDNN Benchmarking
-    "cudnn_benchmark": True,
-    "use_torch_compile": False # Flag to enable torch.compile
-}
->>>>>>> 1122b32d
+}